--- conflicted
+++ resolved
@@ -116,24 +116,9 @@
 // FilterAfterFormat behaves like Filter but allows filters to be executed
 // after the formatter has run. By default no such filter is set.
 type KafkaProducer struct {
-<<<<<<< HEAD
 	core.BufferedProducer
 	servers           []string
 	clientID          string
-	keyFormat         core.Formatter
-	client            *kafka.Client
-	config            kafka.Config
-	topicRequiredAcks int
-	topicTimeoutMs    int
-	pollInterval      time.Duration
-	topic             map[core.MessageStreamID]*topicHandle
-	streamToTopic     map[core.MessageStreamID]string
-	topicGuard        *sync.RWMutex
-=======
-	core.ProducerBase
-	servers            []string
-	clientID           string
-	lastMetricUpdate   time.Time
 	keyFormat          core.Formatter
 	client             *kafka.Client
 	config             kafka.Config
@@ -146,7 +131,6 @@
 	topicGuard         *sync.RWMutex
 	keyFirst           bool
 	filtersAfterFormat []core.Filter
->>>>>>> 4f82a53a
 }
 
 type messageWrapper struct {
@@ -293,24 +277,18 @@
 		handle: prod.newTopicHandle(topicName),
 	}
 
-<<<<<<< HEAD
+	prod.topicHandles[topicName] = topic
+	prod.topic[streamID] = topic
+
 	tgo.Metric.New(kafkaMetricMessages + topicName)
 	tgo.Metric.New(kafkaMetricMessagesSec + topicName)
 	tgo.Metric.New(kafkaMetricRoundtrip + topicName)
-=======
-	prod.topicHandles[topicName] = topic
-	prod.topic[streamID] = topic
-
-	shared.Metric.New(kafkaMetricMessages + topicName)
-	shared.Metric.New(kafkaMetricMessagesSec + topicName)
-	shared.Metric.New(kafkaMetricRoundtrip + topicName)
->>>>>>> 4f82a53a
 
 	return topic
 }
 
-func (prod *KafkaProducer) produceMessage(msg *core.Message) {
-	originalMsg := *msg
+func (prod *KafkaProducer) produceMessage(msg core.Message) {
+	originalMsg := msg
 	prod.Format(msg)
 
 	if len(msg.Data) == 0 {
@@ -328,20 +306,7 @@
 	}
 
 	prod.topicGuard.RLock()
-<<<<<<< HEAD
 	topic, topicRegistered := prod.topic[msg.StreamID()]
-
-	if !topicRegistered {
-		prod.topicGuard.RUnlock()
-		topicName, isMapped := prod.streamToTopic[msg.StreamID()]
-		if !isMapped {
-			topicName = core.StreamRegistry.GetStreamName(msg.StreamID())
-		}
-		topic = prod.registerNewTopic(topicName, msg.StreamID())
-	} else {
-		prod.topicGuard.RUnlock()
-=======
-	topic, topicRegistered := prod.topic[msg.StreamID]
 	prod.topicGuard.RUnlock()
 
 	if !topicRegistered {
@@ -349,26 +314,20 @@
 		topicName, isMapped := prod.streamToTopic[msg.StreamID]
 		if !isMapped {
 			if topicName, wildcardSet = prod.streamToTopic[core.WildcardStreamID]; !wildcardSet {
-				topicName = core.StreamRegistry.GetStreamName(msg.StreamID)
+				topicName = core.StreamRegistry.GetStreamName(msg.StreamID())
 			}
 		}
-		topic = prod.registerNewTopic(topicName, msg.StreamID)
->>>>>>> 4f82a53a
+		topic = prod.registerNewTopic(topicName, msg.StreamID())
 	}
 
 	var key []byte
 	if prod.keyFormat != nil {
-<<<<<<< HEAD
-		keyMsg := *msg
-		prod.keyFormat.Format(&keyMsg)
-		key = keyMsg.Data()
-=======
 		if prod.keyFirst {
-			key, _ = prod.keyFormat.Format(originalMsg)
+			keyMsg := *msg
+			prod.keyFormat.Format(&keyMsg)
 		} else {
-			key, _ = prod.keyFormat.Format(msg)
-		}
->>>>>>> 4f82a53a
+			key = keyMsg.Data()
+		}
 	}
 
 	serializedOriginal, err := originalMsg.Serialize()
@@ -391,18 +350,11 @@
 }
 
 func (prod *KafkaProducer) storeRTT(msg *core.Message) {
-<<<<<<< HEAD
 	rtt := time.Since(msg.Created())
+	_, streamID := prod.ProducerBase.Format(*msg)
 
 	prod.topicGuard.RLock()
 	topic := prod.topic[msg.StreamID()]
-=======
-	rtt := time.Since(msg.Timestamp)
-	_, streamID := prod.ProducerBase.Format(*msg)
-
-	prod.topicGuard.RLock()
-	topic := prod.topic[streamID]
->>>>>>> 4f82a53a
 	prod.topicGuard.RUnlock()
 
 	atomic.AddInt64(&topic.rttSum, rtt.Nanoseconds()/1000)
