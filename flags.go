--- conflicted
+++ resolved
@@ -15,25 +15,13 @@
 package main
 
 import (
-<<<<<<< HEAD
 	"fmt"
-=======
->>>>>>> ccef5d39
 	"github.com/trivago/tgo/tflag"
 )
 
 var (
 	flagHelp           = tflag.Switch("h", "help", "Print this help message.")
 	flagVersion        = tflag.Switch("v", "version", "Print version information and quit.")
-<<<<<<< HEAD
-	flagModules        = tflag.Switch("l", "list", "Print plugin information and quit.")
-	flagConfigFile     = tflag.String("c", "config", "", "Use a given configuration file.")
-	flagTestConfigFile = tflag.Switch("tc", "testconfig", "Test the given configuration file and exit.")
-	flagLoglevel       = tflag.Int("ll", "loglevel", 1, "Set the loglevel [0-3] as in {0=Errors, 1=+Warnings, 2=+Notes, 3=+Debug}.")
-	flagNumCPU         = tflag.Int("n", "numcpu", 0, "Number of CPUs to use. Set 0 for all CPUs.")
-	flagPidFile        = tflag.String("p", "pidfile", "", "Write the process id into a given file.")
-	flagMetricsAddress = tflag.String("m", "metrics", "", "Address to use for metric queries. Disabled by default.")
-=======
 	flagReport         = tflag.Switch("r", "report", "Print detailed version report and quit.")
 	flagModules        = tflag.Switch("l", "list", "Print plugin information and quit.")
 	flagConfigFile     = tflag.String("c", "config", "", "Use a given configuration file.")
@@ -41,8 +29,7 @@
 	flagLoglevel       = tflag.Int("ll", "loglevel", 1, "Set the loglevel [0-3] as in {0=Errors, 1=+Warnings, 2=+Notes, 3=+Debug}.")
 	flagNumCPU         = tflag.Int("n", "numcpu", 0, "Number of CPUs to use. Set 0 for all CPUs.")
 	flagPidFile        = tflag.String("p", "pidfile", "", "Write the process id into a given file.")
-	flagMetricsPort    = tflag.Int("m", "metrics", 0, "Address to use for metric queries. Disabled by default.")
->>>>>>> ccef5d39
+	flagMetricsAddress = tflag.String("m", "metrics", "", "Address to use for metric queries. Disabled by default.")
 	flagCPUProfile     = tflag.String("pc", "profilecpu", "", "Write CPU profiler results to a given file.")
 	flagMemProfile     = tflag.String("pm", "profilemem", "", "Write heap profile results to a given file.")
 	flagProfile        = tflag.Switch("ps", "profilespeed", "Write msg/sec measurements to log.")
@@ -54,10 +41,6 @@
 }
 
 func printFlags() {
-<<<<<<< HEAD
 	helpMessageStr := fmt.Sprintf("Usage: gollum [OPTIONS]\n\nGollum - A n:m message multiplexer.\nVersion: %s\n\nOptions:", GetVersionString())
 	tflag.PrintFlags(helpMessageStr)
-=======
-	tflag.PrintFlags("Usage: gollum [OPTIONS]\n\nGollum - A n:m message multiplexer.\n\nOptions:")
->>>>>>> ccef5d39
 }