--- conflicted
+++ resolved
@@ -51,15 +51,7 @@
 	router.Logger = conf.GetLogger()
 
 	if router.streamID == WildcardStreamID {
-<<<<<<< HEAD
 		router.Logger.Info("A wildcard stream configuration only affects the wildcard stream, not all routers")
-=======
-		router.Log.Note.Printf(
-			"%s[%s]: A wildcard stream configuration only affects the wildcard stream, not all routers",
-			conf.GetValue("Type:", ""),
-			router.id,
-		)
->>>>>>> 3780b4d9
 	}
 }
 
