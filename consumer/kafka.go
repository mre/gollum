// Copyright 2015-2017 trivago GmbH
//
// Licensed under the Apache License, Version 2.0 (the "License");
// you may not use this file except in compliance with the License.
// You may obtain a copy of the License at
//
//     http://www.apache.org/licenses/LICENSE-2.0
//
// Unless required by applicable law or agreed to in writing, software
// distributed under the License is distributed on an "AS IS" BASIS,
// WITHOUT WARRANTIES OR CONDITIONS OF ANY KIND, either express or implied.
// See the License for the specific language governing permissions and
// limitations under the License.

package consumer

import (
	"crypto/tls"
	"crypto/x509"
	"encoding/json"
	"fmt"
	"io/ioutil"
	"os"
	"path"
	"strconv"
	"strings"
	"sync"
	"sync/atomic"
	"time"

	kafka "github.com/Shopify/sarama"
	cluster "github.com/bsm/sarama-cluster"
	"github.com/trivago/gollum/core"
	"github.com/trivago/tgo/tsync"
)

const (
	kafkaOffsetNewest = "newest"
	kafkaOffsetOldest = "oldest"
)

// Kafka consumer plugin
// Thes consumer reads data from a given kafka topic. It is based on the sarama
// library so most settings are mapped to the settings from this library.
// When attached to a fuse, this consumer will stop processing messages in case
// that fuse is burned.
// Configuration example
//
//  - "consumer.Kafka":
//    Topic: "default"
//    ClientId: "gollum"
//    Version: "0.8.2"
//    GroupId: ""
//    DefaultOffset: "newest"
//    OffsetFile: ""
//    FolderPermissions: "0755"
//    Ordered: true
//    MaxOpenRequests: 5
//    ServerTimeoutSec: 30
//    MaxFetchSizeByte: 0
//    MinFetchSizeByte: 1
//    FetchTimeoutMs: 250
//    MessageBufferCount: 256
//    PresistTimoutMs: 5000
//    ElectRetries: 3
//    ElectTimeoutMs: 250
//    MetadataRefreshMs: 10000
//    TlsEnabled: true
//    TlsKeyLocation: ""
//    TlsCertificateLocation: ""
//    TlsCaLocation: ""
//    TlsServerName: ""
//    TlsInsecureSkipVerify: false
//    SaslEnabled: false
//    SaslUsername: "gollum"
//    SaslPassword: ""
//    PrependKey: false
//    KeySeparator: ":"
//    Servers:
//      - "localhost:9092"
//
// Topic defines the kafka topic to read from. By default this is set to "default".
//
// ClientId sets the client id of this consumer. By default this is "gollum".
//
// GroupId sets the consumer group of this consumer. By default this is "" which
// disables consumer groups. This requires Version to be >= 0.9.
//
// Version defines the kafka protocol version to use. Common values are 0.8.2,
// 0.9.0 or 0.10.0. Values of the form "A.B" are allowed as well as "A.B.C"
// and "A.B.C.D". Defaults to "0.8.2", or if GroupId is set "0.9.0.1". If the
// version given is not known, the closest possible version is chosen. If GroupId
// is set and this is < "0.9", "0.9.0.1" will be used.
//
// DefaultOffset defines where to start reading the topic. Valid values are
// "oldest" and "newest". If OffsetFile is defined the DefaultOffset setting
// will be ignored unless the file does not exist.
// By default this is set to "newest". Ignored when using GroupId.
//
// OffsetFile defines the path to a file that stores the current offset inside
// a given partition. If the consumer is restarted that offset is used to continue
// reading. By default this is set to "" which disables the offset file. Ignored
// when using GroupId.
//
// FolderPermissions is used to create the offset file path if necessary.
// Set to 0755 by default. Ignored when using GroupId.
//
// Ordered can be set to enforce partitions to be read one-by-one in a round robin
// fashion instead of reading in parallel from all partitions.
// Set to false by default. Ignored when using GroupId.
//
// PrependKey can be enabled to prefix the read message with the key from the
// kafka message. A separator will ba appended to the key. See KeySeparator.
// By default this is option set to false.
//
// KeySeparator defines the separator that is appended to the kafka message key
// if PrependKey is set to true. Set to ":" by default.
//
// MaxOpenRequests defines the number of simultaneous connections are allowed.
// By default this is set to 5.
//
// ServerTimeoutSec defines the time after which a connection is set to timed
// out. By default this is set to 30 seconds.
//
// MaxFetchSizeByte sets the maximum size of a message to fetch. Larger messages
// will be ignored. By default this is set to 0 (fetch all messages).
//
// MinFetchSizeByte defines the minimum amout of data to fetch from Kafka per
// request. If less data is available the broker will wait. By default this is
// set to 1.
//
// FetchTimeoutMs defines the time in milliseconds the broker will wait for
// MinFetchSizeByte to be reached before processing data anyway. By default this
// is set to 250ms.
//
// MessageBufferCount sets the internal channel size for the kafka client.
// By default this is set to 8192.
//
// PresistTimoutMs defines the time in milliseconds between writes to OffsetFile.
// By default this is set to 5000. Shorter durations reduce the amount of
// duplicate messages after a fail but increases I/O. When using GroupId this
// only controls how long to pause after receiving errors.
//
// ElectRetries defines how many times to retry during a leader election.
// By default this is set to 3.
//
// ElectTimeoutMs defines the number of milliseconds to wait for the cluster to
// elect a new leader. Defaults to 250.
//
// MetadataRefreshMs set the interval in seconds for fetching cluster metadata.
// By default this is set to 10000. This corresponds to the JVM setting
// `topic.metadata.refresh.interval.ms`.
//
// TlsEnable defines whether to use TLS to communicate with brokers. Defaults
// to false.
//
// TlsKeyLocation defines the path to the client's private key (PEM) for used
// for authentication. Defaults to "".
//
// TlsCertificateLocation defines the path to the client's public key (PEM) used
// for authentication. Defaults to "".
//
// TlsCaLocation defines the path to CA certificate(s) for verifying the broker's
// key. Defaults to "".
//
// TlsServerName is used to verify the hostname on the server's certificate
// unless TlsInsecureSkipVerify is true. Defaults to "".
//
// TlsInsecureSkipVerify controls whether to verify the server's certificate
// chain and host name. Defaults to false.
//
// SaslEnable is whether to use SASL for authentication. Defaults to false.
//
// SaslUsername is the user for SASL/PLAIN authentication. Defaults to "gollum".
//
// SaslPassword is the password for SASL/PLAIN authentication. Defaults to "".
//
// Servers contains the list of all kafka servers to connect to. By default this
// is set to contain only "localhost:9092".
type Kafka struct {
	core.SimpleConsumer
	servers           []string
	topic             string
	group             string
	groupClient       *cluster.Client
	groupConfig       *cluster.Config
	client            kafka.Client
	config            *kafka.Config
	consumer          kafka.Consumer
	offsetFile        string
	defaultOffset     int64
	offsets           map[int32]*int64
	MaxPartitionID    int32
	persistTimeout    time.Duration
	orderedRead       bool
	prependKey        bool
	keySeparator      []byte
	folderPermissions os.FileMode
}

func init() {
	core.TypeRegistry.Register(Kafka{})
}

// Configure initializes this consumer with values from a plugin config.
func (cons *Kafka) Configure(conf core.PluginConfigReader) error {
	cons.SimpleConsumer.Configure(conf)

	cons.servers = conf.GetStringArray("Servers", []string{"localhost:9092"})
	cons.topic = conf.GetString("Topic", "default")
	cons.group = conf.GetString("GroupId", "")
	cons.offsetFile = conf.GetString("OffsetFile", "")
	cons.persistTimeout = time.Duration(conf.GetInt("PresistTimoutMs", 5000)) * time.Millisecond
	cons.orderedRead = conf.GetBool("Ordered", false)
	cons.offsets = make(map[int32]*int64)
	cons.MaxPartitionID = 0
	cons.keySeparator = []byte(conf.GetString("KeySeparator", ":"))
	cons.prependKey = conf.GetBool("PrependKey", false)

	folderFlags, err := strconv.ParseInt(conf.GetString("FolderPermissions", "0755"), 8, 32)
	cons.folderPermissions = os.FileMode(folderFlags)
	if err != nil {
		return err
	}

	cons.config = kafka.NewConfig()
	cons.config.ClientID = conf.GetString("ClientId", "gollum")
	cons.config.ChannelBufferSize = conf.GetInt("MessageBufferCount", 8192)

	switch ver := conf.GetString("Version", "0.8.2"); ver {
	case "0.8.2.0":
		cons.config.Version = kafka.V0_8_2_0
	case "0.8.2.1":
		cons.config.Version = kafka.V0_8_2_1
	case "0.8", "0.8.2", "0.8.2.2":
		cons.config.Version = kafka.V0_8_2_2
	case "0.9.0", "0.9.0.0":
		cons.config.Version = kafka.V0_9_0_0
	case "0.9", "0.9.0.1":
		cons.config.Version = kafka.V0_9_0_1
	case "0.10", "0.10.0", "0.10.0.0":
		cons.config.Version = kafka.V0_10_0_0
	default:
		cons.Log.Warning.Print("Unknown kafka version given: ", ver)
		parts := strings.Split(ver, ".")
		if len(parts) < 2 {
			cons.config.Version = kafka.V0_8_2_2
		} else {
			minor, _ := strconv.ParseUint(parts[1], 10, 8)
			switch {
			case minor <= 8:
				cons.config.Version = kafka.V0_8_2_2
			case minor == 9:
				cons.config.Version = kafka.V0_9_0_1
			case minor >= 10:
				cons.config.Version = kafka.V0_10_0_0
			}
		}
	}

	cons.config.Net.MaxOpenRequests = conf.GetInt("MaxOpenRequests", 5)
	cons.config.Net.DialTimeout = time.Duration(conf.GetInt("ServerTimeoutSec", 30)) * time.Second
	cons.config.Net.ReadTimeout = cons.config.Net.DialTimeout
	cons.config.Net.WriteTimeout = cons.config.Net.DialTimeout

	cons.config.Net.TLS.Enable = conf.GetBool("TlsEnable", false)
	if cons.config.Net.TLS.Enable {
		cons.config.Net.TLS.Config = &tls.Config{}

		keyFile := conf.GetString("TlsKeyLocation", "")
		certFile := conf.GetString("TlsCertificateLocation", "")
		if keyFile != "" && certFile != "" {
			cert, err := tls.LoadX509KeyPair(certFile, keyFile)
			if err != nil {
				return err
			}
			cons.config.Net.TLS.Config.Certificates = []tls.Certificate{cert}
		} else if certFile == "" {
			return fmt.Errorf("Cannot specify TlsKeyLocation without TlsCertificateLocation")
		} else if keyFile == "" {
			return fmt.Errorf("Cannot specify TlsCertificateLocation without TlsKeyLocation")
		}

		caFile := conf.GetString("TlsCaLocation", "")
		if caFile == "" {
			return fmt.Errorf("TlsEnable is set to true, but no TlsCaLocation was specified")
		}

		caCert, err := ioutil.ReadFile(caFile)
		if err != nil {
			return err
		}

		caCertPool := x509.NewCertPool()
		caCertPool.AppendCertsFromPEM(caCert)
		cons.config.Net.TLS.Config.RootCAs = caCertPool

		serverName := conf.GetString("TlsServerName", "")
		if serverName != "" {
			cons.config.Net.TLS.Config.ServerName = serverName
		}

		cons.config.Net.TLS.Config.InsecureSkipVerify = conf.GetBool("TlsInsecureSkipVerify", false)
	}

	cons.config.Net.SASL.Enable = conf.GetBool("SaslEnable", false)
	if cons.config.Net.SASL.Enable {
		cons.config.Net.SASL.User = conf.GetString("SaslUser", "gollum")
		cons.config.Net.SASL.Password = conf.GetString("SaslPassword", "")
	}

	cons.config.Metadata.Retry.Max = conf.GetInt("ElectRetries", 3)
	cons.config.Metadata.Retry.Backoff = time.Duration(conf.GetInt("ElectTimeoutMs", 250)) * time.Millisecond
	cons.config.Metadata.RefreshFrequency = time.Duration(conf.GetInt("MetadataRefreshMs", 10000)) * time.Millisecond

	cons.config.Consumer.Fetch.Min = int32(conf.GetInt("MinFetchSizeByte", 1))
	cons.config.Consumer.Fetch.Max = int32(conf.GetInt("MaxFetchSizeByte", 0))
	cons.config.Consumer.Fetch.Default = cons.config.Consumer.Fetch.Max
	cons.config.Consumer.MaxWaitTime = time.Duration(conf.GetInt("FetchTimeoutMs", 250)) * time.Millisecond

	if cons.group != "" {
		cons.offsetFile = "" // forcibly ignore this option
		switch cons.config.Version {
		case kafka.V0_8_2_0, kafka.V0_8_2_1, kafka.V0_8_2_2:
			cons.Log.Warning.Print("Invalid kafka version 0.8.x given, minimum is 0.9 for consumer groups, defaulting to 0.9.0.1")
			cons.config.Version = kafka.V0_9_0_1
		}

		cons.groupConfig = cluster.NewConfig()
		cons.groupConfig.Config = *cons.config
	}

	offsetValue := strings.ToLower(conf.GetString("DefaultOffset", kafkaOffsetNewest))
	switch offsetValue {
	case kafkaOffsetNewest:
		cons.defaultOffset = kafka.OffsetNewest

	case kafkaOffsetOldest:
		cons.defaultOffset = kafka.OffsetOldest

	default:
		cons.defaultOffset, _ = strconv.ParseInt(offsetValue, 10, 64)
	}

	if cons.offsetFile != "" {
		fileContents, err := ioutil.ReadFile(cons.offsetFile)
		if err != nil {
			cons.Log.Error.Printf("Failed to open kafka offset file: %s", err.Error())
		} else {
			// Decode the JSON file into the partition -> offset map
			encodedOffsets := make(map[string]int64)
			err = json.Unmarshal(fileContents, &encodedOffsets)
			if err != nil {
				return err
			}

			for k, v := range encodedOffsets {
				id, err := strconv.Atoi(k)
				if err != nil {
					return err
				}
				startOffset := v
				cons.offsets[int32(id)] = &startOffset
			}
		}
	}

	kafka.Logger = cons.Log.Note
	return conf.Errors.OrNil()
}

func (cons *Kafka) restartGroup() {
	time.Sleep(cons.persistTimeout)
	cons.readFromGroup()
}

func (cons *Kafka) keyedMessage(key []byte, value []byte) []byte {
	buffer := make([]byte, len(key)+len(cons.keySeparator)+len(value))
	offset := copy(buffer, key)
	offset += copy(buffer[offset:], cons.keySeparator)
	copy(buffer[offset:], value)
	return buffer
}

// Main fetch loop for kafka events
func (cons *Kafka) readFromGroup() {
	consumer, err := cluster.NewConsumerFromClient(cons.groupClient, cons.group, []string{cons.topic})
	if err != nil {
		defer cons.restartGroup()
		cons.Log.Error.Printf("Restarting kafka consumer (%s:%s) - %s", cons.topic, cons.group, err.Error())
		return // ### return, stop and retry ###
	}

	// Make sure we wait for all consumers to end
	cons.AddWorker()
	defer func() {
		if !cons.groupClient.Closed() {
			consumer.Close()
		}
		cons.WorkerDone()
	}()

	// Loop over worker
	spin := tsync.NewSpinner(tsync.SpinPriorityLow)

	for !cons.groupClient.Closed() {
		cons.WaitOnFuse()
		select {
		case event := <-consumer.Messages():
			if cons.prependKey {
				cons.Enqueue(cons.keyedMessage(event.Key, event.Value))
			} else {
				cons.Enqueue(event.Value)
			}

		case err := <-consumer.Errors():
			defer cons.restartGroup()
			cons.Log.Error.Print("Kafka consumer error:", err)
			return // ### return, try reconnect ###

		default:
			spin.Yield()
		}
	}
}

func (cons *Kafka) startConsumerForPartition(partitionID int32) kafka.PartitionConsumer {
	for !cons.client.Closed() {
		startOffset := atomic.LoadInt64(cons.offsets[partitionID])
		consumer, err := cons.consumer.ConsumePartition(cons.topic, partitionID, startOffset)
		if err == nil {
			return consumer // ### return, success ###
		}

		cons.Log.Error.Printf("Failed to start kafka consumer (%s:%d) - %s", cons.topic, startOffset, err.Error())

		// Reset offset to default value if we have an offset error
		if err == kafka.ErrOffsetOutOfRange {
			// Actually we would need to see if we're out of range at the end or at the start
			// and choose OffsetOldest or OffsetNewset accordingly.
			// At the moment we stick to the most common case here.
			startOffset = kafka.OffsetOldest
			atomic.StoreInt64(cons.offsets[partitionID], startOffset)
		} else {
			time.Sleep(cons.persistTimeout)
		}
	}

	return nil
}

// Main fetch loop for kafka events
func (cons *Kafka) readFromPartition(partitionID int32) {
	cons.AddWorker()
	defer cons.WorkerDone()

	partCons := cons.startConsumerForPartition(partitionID)
	spin := tsync.NewSpinner(tsync.SpinPriorityLow)

	for !cons.client.Closed() {
		cons.WaitOnFuse()

		select {
		case event := <-partCons.Messages():
			//Added some verbose information so that we can investigate reasons of
			//exception. Probably it might happen when sarama close the channel
			//so we will get nil message from the channel.
			if event == nil || cons.offsets == nil || cons.offsets[partitionID] == nil {
<<<<<<< HEAD
				cons.Log.Error.Printf("Kafka consumer failed to store offset. Trace : event : %+v, cons.partCons: %+v, partitionID: %d\n",
=======
				Log.Error.Printf("Kafka consumer failed to store offset. Trace : event : %+v, cons.partCons: %+v, partitionID: %d\n",
>>>>>>> ccef5d39
					event, cons.offsets, partitionID)

				partCons.Close()
				partCons = cons.startConsumerForPartition(partitionID)
				continue
			}

			atomic.StoreInt64(cons.offsets[partitionID], event.Offset)
			if cons.prependKey {
				cons.Enqueue(cons.keyedMessage(event.Key, event.Value))
			} else {
				cons.Enqueue(event.Value)
			}

		case err := <-partCons.Errors():
			cons.Log.Error.Print("Kafka consumer error:", err)
			if !cons.client.Closed() {
				partCons.Close()
			}
			partCons = cons.startConsumerForPartition(partitionID)

		default:
			spin.Yield()
		}
	}
}

func (cons *Kafka) readPartitions(partitions []int32) {
	cons.AddWorker()
	defer cons.WorkerDone()

	// Start consumers

	consumers := []kafka.PartitionConsumer{}
	for _, partitionID := range partitions {
		consumer := cons.startConsumerForPartition(partitionID)
		consumers = append(consumers, consumer)
	}

	// Loop over worker.
	// Note: partitions and consumer are assumed to be index parallel

	spin := tsync.NewSpinner(tsync.SpinPriorityLow)
	for !cons.client.Closed() {
		for idx, consumer := range consumers {
			cons.WaitOnFuse()
			partition := partitions[idx]

			select {
			case event := <-consumer.Messages():
				atomic.StoreInt64(cons.offsets[partition], event.Offset)
				if cons.prependKey {
					cons.Enqueue(cons.keyedMessage(event.Key, event.Value))
				} else {
					cons.Enqueue(event.Value)
				}

			case err := <-consumer.Errors():
				cons.Log.Error.Print("Kafka consumer error:", err)
				if !cons.client.Closed() {
					consumer.Close()
				}

				consumer = cons.startConsumerForPartition(partition)
				consumers[idx] = consumer

			default:
				spin.Yield()
			}
		}
	}
}

func (cons *Kafka) startReadTopic(topic string) {
	partitions, err := cons.client.Partitions(topic)
	if err != nil {
		cons.Log.Error.Print(err)
		time.AfterFunc(cons.persistTimeout, func() { cons.startReadTopic(topic) })
		return
	}

	for _, partitionID := range partitions {
		if _, mapped := cons.offsets[partitionID]; !mapped {
			startOffset := cons.defaultOffset
			cons.offsets[partitionID] = &startOffset
		}
		if partitionID > cons.MaxPartitionID {
			cons.MaxPartitionID = partitionID
		}
	}

	if cons.orderedRead {
		go cons.readPartitions(partitions)
	} else {
		for _, partitionID := range partitions {
			go cons.readFromPartition(partitionID)
		}
	}
}

// Start one consumer per partition as a go routine
func (cons *Kafka) startAllConsumers() error {
	var err error

	if cons.group != "" {
		cons.groupClient, err = cluster.NewClient(cons.servers, cons.groupConfig)
		if err != nil {
			return err
		}

		go cons.readFromGroup()
		return nil // ### return, group processing ###
	}

	cons.client, err = kafka.NewClient(cons.servers, cons.config)
	if err != nil {
		return err
	}

	cons.consumer, err = kafka.NewConsumerFromClient(cons.client)
	if err != nil {
		return err
	}

	cons.startReadTopic(cons.topic)

	return nil
}

// Write index file to disc
func (cons *Kafka) dumpIndex() {
	if cons.offsetFile != "" {
		encodedOffsets := make(map[string]int64)
		for k := range cons.offsets {
			encodedOffsets[strconv.Itoa(int(k))] = atomic.LoadInt64(cons.offsets[k])
		}

		data, err := json.Marshal(encodedOffsets)
		if err != nil {
			cons.Log.Error.Print("Kafka index file write error - ", err)
		} else {
			fileDir := path.Dir(cons.offsetFile)
			if err := os.MkdirAll(fileDir, 0755); err != nil {
				cons.Log.Error.Printf("Failed to create %s because of %s", fileDir, err.Error())
			} else {
				ioutil.WriteFile(cons.offsetFile, data, 0644)
			}
		}
	}
}

// Consume starts a kafka consumer per partition for this topic
func (cons *Kafka) Consume(workers *sync.WaitGroup) {
	cons.SetWorkerWaitGroup(workers)

	if err := cons.startAllConsumers(); err != nil {
		cons.Log.Error.Print("Kafka client error - ", err)
		time.AfterFunc(cons.config.Net.DialTimeout, func() { cons.Consume(workers) })
		return
	}

	defer func() {
		cons.client.Close()
		cons.dumpIndex()
	}()

	cons.TickerControlLoop(cons.persistTimeout, cons.dumpIndex)
}<|MERGE_RESOLUTION|>--- conflicted
+++ resolved
@@ -466,11 +466,7 @@
 			//exception. Probably it might happen when sarama close the channel
 			//so we will get nil message from the channel.
 			if event == nil || cons.offsets == nil || cons.offsets[partitionID] == nil {
-<<<<<<< HEAD
 				cons.Log.Error.Printf("Kafka consumer failed to store offset. Trace : event : %+v, cons.partCons: %+v, partitionID: %d\n",
-=======
-				Log.Error.Printf("Kafka consumer failed to store offset. Trace : event : %+v, cons.partCons: %+v, partitionID: %d\n",
->>>>>>> ccef5d39
 					event, cons.offsets, partitionID)
 
 				partCons.Close()
