// Copyright 2015-2016 trivago GmbH
//
// Licensed under the Apache License, Version 2.0 (the "License");
// you may not use this file except in compliance with the License.
// You may obtain a copy of the License at
//
//     http://www.apache.org/licenses/LICENSE-2.0
//
// Unless required by applicable law or agreed to in writing, software
// distributed under the License is distributed on an "AS IS" BASIS,
// WITHOUT WARRANTIES OR CONDITIONS OF ANY KIND, either express or implied.
// See the License for the specific language governing permissions and
// limitations under the License.

package consumer

import (
	"bytes"
	"crypto/tls"
<<<<<<< HEAD
	"github.com/trivago/gollum/core"
	"github.com/trivago/tgo/tnet"
=======
	"fmt"
>>>>>>> e6e94aac
	"io"
	"net/http"
	"os"
	"sync"
	"time"

	"github.com/abbot/go-http-auth"
	"github.com/trivago/gollum/core"
	"github.com/trivago/gollum/core/log"
	"github.com/trivago/gollum/shared"
)

// Http consumer plugin
// This consumer opens up an HTTP 1.1 server and processes the contents of any
// incoming HTTP request.
// When attached to a fuse, this consumer will return error 503 in case that
// fuse is burned.
// Configuration example
//
//  - "consumer.Http":
//    Address: ":80"
//    ReadTimeoutSec: 3
//    WithHeaders: true
//    Htpasswd: ""
//    BasicRealm: ""
//    Certificate: ""
//    PrivateKey: ""
//
// Address stores the host and port to bind to.
// This is allowed be any ip address/dns and port like "localhost:5880".
// By default this is set to ":80".
//
// ReadTimeoutSec specifies the maximum duration in seconds before timing out
// the HTTP read request. By default this is set to 3 seconds.
//
// WithHeaders can be set to false to only read the HTTP body instead of passing
// the whole HTTP message. By default this setting is set to true.
//
// Htpasswd can be set to the htpasswd formatted file to enable HTTP BasicAuth
//
// BasicRealm can be set for HTTP BasicAuth
//
// Certificate defines a path to a root certificate file to make this consumer
// handle HTTPS connections. Left empty by default (disabled).
// If a Certificate is given, a PrivateKey must be given, too.
//
// PrivateKey defines a path to the private key used for HTTPS connections.
// Left empty by default (disabled).
// If a Certificate is given, a PrivatKey must be given, too.
type Http struct {
	core.SimpleConsumer
	listen         *tnet.StopListener
	address        string
	readTimeoutSec time.Duration
	withHeaders    bool
	htpasswd       string
	secrets        auth.SecretProvider
	basicRealm     string
	certificate    *tls.Config
}

func init() {
	core.TypeRegistry.Register(Http{})
}

// Configure initializes this consumer with values from a plugin config.
func (cons *Http) Configure(conf core.PluginConfigReader) error {
	cons.SimpleConsumer.Configure(conf)

	cons.address = conf.GetString("Address", ":80")
	cons.readTimeoutSec = time.Duration(conf.GetInt("ReadTimeoutSec", 3)) * time.Second
	cons.withHeaders = conf.GetBool("WithHeaders", true)

	cons.htpasswd = conf.GetString("Htpasswd", "")
	cons.basicRealm = conf.GetString("BasicRealm", "")

	if cons.htpasswd != "" {
		if _, fileErr := os.Stat(cons.htpasswd); os.IsNotExist(fileErr) {
			return fmt.Errorf("htpasswd file does not exist: %s", cons.htpasswd)
		}
		cons.secrets = auth.HtpasswdFileProvider(cons.htpasswd)
	}

	certificateFile := conf.GetString("Certificate", "")
	keyFile := conf.GetString("PrivateKey", "")

	if certificateFile != "" || keyFile != "" {
		if certificateFile == "" || keyFile == "" {
			conf.Errors.Pushf("There must always be a certificate and a private key or none of both")
		} else {

			cons.certificate = new(tls.Config)
			cons.certificate.NextProtos = []string{"http/1.1"}

<<<<<<< HEAD
			keypair, err := tls.LoadX509KeyPair(certificateFile, keyFile)
			if !conf.Errors.Push(err) {
				cons.certificate.Certificates = []tls.Certificate{keypair}
			}
=======
		keypair, keyErr := tls.LoadX509KeyPair(certificateFile, keyFile)
		if keyErr != nil {
			return keyErr
>>>>>>> e6e94aac
		}
	}

	return conf.Errors.OrNil()
}

func (cons *Http) checkAuth(r *http.Request) bool {
	a := &auth.BasicAuth{Realm: cons.basicRealm, Secrets: cons.secrets}
	if a.CheckAuth(r) == "" {
		return false
	}
	return true
}

// requestHandler will handle a single web request.
func (cons *Http) requestHandler(resp http.ResponseWriter, req *http.Request) {
	if cons.htpasswd != "" {
		if !cons.checkAuth(req) {
			resp.WriteHeader(http.StatusUnauthorized)
			return
		}
	}
	if cons.IsFuseBurned() {
		resp.WriteHeader(http.StatusServiceUnavailable)
		return // ### return, service is down ###
	}

	if cons.withHeaders {
		// Read the whole package
		requestBuffer := bytes.NewBuffer(nil)
		if err := req.Write(requestBuffer); err != nil {
			resp.WriteHeader(http.StatusBadRequest)
			cons.Log.Error.Print(err)
			return // ### return, missing body or bad write ###
		}

		cons.Enqueue(requestBuffer.Bytes())
		resp.WriteHeader(http.StatusOK)
	} else {
		// Read only the message body
		if req.Body == nil {
			resp.WriteHeader(http.StatusBadRequest)
			return // ### return, missing body ###
		}

		body := make([]byte, req.ContentLength)
		length, err := req.Body.Read(body)
		if err != nil && err != io.EOF {
			resp.WriteHeader(http.StatusBadRequest)
			cons.Log.Error.Print(err)
			return // ### return, missing body or bad write ###
		}
		defer req.Body.Close()

		cons.Enqueue(body[:length])
		resp.WriteHeader(http.StatusOK)
	}
}

func (cons *Http) serve() {
	defer cons.WorkerDone()

	srv := http.Server{
		Addr:        cons.address,
		Handler:     http.HandlerFunc(cons.requestHandler),
		ReadTimeout: cons.readTimeoutSec,
		TLSConfig:   cons.certificate,
	}

	err := srv.Serve(cons.listen)
	if _, isStopRequest := err.(tnet.StopRequestError); err != nil && !isStopRequest {
		cons.Log.Error.Print(err)
	}
}

// Consume opens a new http server listen on specified ip and port (address)
func (cons Http) Consume(workers *sync.WaitGroup) {
	listen, err := tnet.NewStopListener(cons.address)
	if err != nil {
		cons.Log.Error.Print(err)
		return // ### return, could not connect ###
	}

	cons.listen = listen
	cons.AddMainWorker(workers)

	go cons.serve()
	defer cons.listen.Close()

	cons.ControlLoop()
}<|MERGE_RESOLUTION|>--- conflicted
+++ resolved
@@ -17,22 +17,14 @@
 import (
 	"bytes"
 	"crypto/tls"
-<<<<<<< HEAD
+	"github.com/abbot/go-http-auth"
 	"github.com/trivago/gollum/core"
 	"github.com/trivago/tgo/tnet"
-=======
-	"fmt"
->>>>>>> e6e94aac
 	"io"
 	"net/http"
 	"os"
 	"sync"
 	"time"
-
-	"github.com/abbot/go-http-auth"
-	"github.com/trivago/gollum/core"
-	"github.com/trivago/gollum/core/log"
-	"github.com/trivago/gollum/shared"
 )
 
 // Http consumer plugin
@@ -101,7 +93,8 @@
 
 	if cons.htpasswd != "" {
 		if _, fileErr := os.Stat(cons.htpasswd); os.IsNotExist(fileErr) {
-			return fmt.Errorf("htpasswd file does not exist: %s", cons.htpasswd)
+			conf.Errors.Pushf("htpasswd file does not exist: %s", cons.htpasswd)
+			cons.htpasswd = ""
 		}
 		cons.secrets = auth.HtpasswdFileProvider(cons.htpasswd)
 	}
@@ -117,16 +110,10 @@
 			cons.certificate = new(tls.Config)
 			cons.certificate.NextProtos = []string{"http/1.1"}
 
-<<<<<<< HEAD
 			keypair, err := tls.LoadX509KeyPair(certificateFile, keyFile)
 			if !conf.Errors.Push(err) {
 				cons.certificate.Certificates = []tls.Certificate{keypair}
 			}
-=======
-		keypair, keyErr := tls.LoadX509KeyPair(certificateFile, keyFile)
-		if keyErr != nil {
-			return keyErr
->>>>>>> e6e94aac
 		}
 	}
 
