--- conflicted
+++ resolved
@@ -149,11 +149,11 @@
 // specific mapping will go to this topic (including _GOLLUM_).
 // If no topic mappings are set the stream names will be used as topic.
 type Kafka struct {
-<<<<<<< HEAD
 	core.BufferedProducer
 	servers       []string
 	topicGuard    *sync.RWMutex
 	topic         map[core.MessageStreamID]*topicHandle
+	topicHandles       map[string]*topicHandle
 	streamToTopic map[core.MessageStreamID]string
 	clientID      string
 	client        kafka.Client
@@ -162,27 +162,6 @@
 	missCount     int64
 	gracePeriod   time.Duration
 	keyFormat     core.Formatter
-}
-
-type topicHandle struct {
-	name      string
-	rttSum    int64
-	delivered int64
-=======
-	core.ProducerBase
-	servers            []string
-	topicGuard         *sync.RWMutex
-	topic              map[core.MessageStreamID]*topicHandle
-	topicHandles       map[string]*topicHandle
-	streamToTopic      map[core.MessageStreamID]string
-	clientID           string
-	client             kafka.Client
-	config             *kafka.Config
-	producer           kafka.AsyncProducer
-	missCount          int64
-	lastMetricUpdate   time.Time
-	gracePeriod        time.Duration
-	keyFormat          core.Formatter
 	keyFirst           bool
 	filtersAfterFormat []core.Filter
 }
@@ -193,7 +172,6 @@
 	sent          int64
 	delivered     int64
 	lastHeartBeat time.Time
->>>>>>> 4f82a53a
 }
 
 const (
@@ -260,19 +238,11 @@
 	prod.config.Producer.MaxMessageBytes = conf.GetInt("Batch/SizeMaxKB", 1<<10) << 10
 	prod.config.Producer.RequiredAcks = kafka.RequiredAcks(conf.GetInt("RequiredAcks", int(kafka.WaitForLocal)))
 	prod.config.Producer.Timeout = time.Duration(conf.GetInt("TimoutMs", 10000)) * time.Millisecond
-<<<<<<< HEAD
 	prod.config.Producer.Flush.Bytes = conf.GetInt("Batch/SizeByte", 8192)
 	prod.config.Producer.Flush.Messages = conf.GetInt("Batch/MinCount", 1)
 	prod.config.Producer.Flush.Frequency = time.Duration(conf.GetInt("Batch/TimeoutMs", 3000)) * time.Millisecond
 	prod.config.Producer.Flush.MaxMessages = conf.GetInt("Batch/MaxCount", 0)
-	prod.config.Producer.Retry.Max = conf.GetInt("SendRetries", 0)
-=======
-	prod.config.Producer.Flush.Bytes = conf.GetInt("BatchSizeByte", 8192)
-	prod.config.Producer.Flush.Messages = conf.GetInt("BatchMinCount", 1)
-	prod.config.Producer.Flush.Frequency = time.Duration(conf.GetInt("BatchTimeoutMs", 3000)) * time.Millisecond
-	prod.config.Producer.Flush.MaxMessages = conf.GetInt("BatchMaxCount", 0)
 	prod.config.Producer.Retry.Max = conf.GetInt("SendRetries", 1)
->>>>>>> 4f82a53a
 	prod.config.Producer.Retry.Backoff = time.Duration(conf.GetInt("SendTimeoutMs", 100)) * time.Millisecond
 
 	prod.config.Producer.Return.Successes = true
@@ -303,20 +273,13 @@
 
 	return nil
 }
+
 func (prod *Kafka) storeRTT(msg *core.Message) {
-<<<<<<< HEAD
-
-	rtt := time.Since(msg.Created())
+	rtt := time.Since(msg.Timestamp)
+	prod.Format(*msg)
 
 	prod.topicGuard.RLock()
 	topic := prod.topic[msg.StreamID()]
-=======
-	rtt := time.Since(msg.Timestamp)
-	_, streamID := prod.ProducerBase.Format(*msg)
-
-	prod.topicGuard.RLock()
-	topic := prod.topic[streamID]
->>>>>>> 4f82a53a
 	prod.topicGuard.RUnlock()
 
 	atomic.AddInt64(&topic.rttSum, rtt.Nanoseconds()/1000) // microseconds
@@ -331,24 +294,17 @@
 		select {
 		case result, hasMore := <-prod.producer.Successes():
 			if hasMore {
-				if msg, hasMsg := result.Metadata.(core.Message); hasMsg {
-					prod.storeRTT(&msg)
+			if msg, hasMsg := result.Metadata.(core.Message); hasMsg {
+				prod.storeRTT(&msg)
 				}
 			}
 
-<<<<<<< HEAD
-		case err := <-prod.producer.Errors():
-			if msg, hasMsg := err.Msg.Metadata.(core.Message); hasMsg {
-				prod.storeRTT(&msg)
-				prod.Drop(&msg)
-=======
 		case err, hasMore := <-prod.producer.Errors():
 			if hasMore {
 				if msg, hasMsg := err.Msg.Metadata.(core.Message); hasMsg {
 					prod.storeRTT(&msg)
-					prod.Drop(msg)
+					prod.Drop(&msg)
 				}
->>>>>>> 4f82a53a
 			}
 
 		case <-timeout.C:
@@ -361,13 +317,10 @@
 
 	// Update metrics
 	for _, topic := range prod.topic {
-<<<<<<< HEAD
-=======
 		sent := atomic.SwapInt64(&topic.sent, 0)
 		duration := time.Since(prod.lastMetricUpdate)
 		sentPerSec := float64(sent) / duration.Seconds()
 
->>>>>>> 4f82a53a
 		rttSum := atomic.SwapInt64(&topic.rttSum, 0)
 		delivered := atomic.SwapInt64(&topic.delivered, 0)
 		topicName := topic.name
@@ -414,7 +367,7 @@
 		Log.Error.Printf("0 byte message detected on %s. Discarded", streamName)
 		core.CountDiscardedMessage()
 		return // ### return, invalid data ###
-	}
+}
 
 	for _, filter := range prod.filtersAfterFormat {
 		if !filter.Accepts(msg) {
@@ -424,20 +377,7 @@
 	}
 
 	prod.topicGuard.RLock()
-<<<<<<< HEAD
 	topic, topicRegistered := prod.topic[msg.StreamID()]
-
-	if !topicRegistered {
-		prod.topicGuard.RUnlock()
-		topicName, isMapped := prod.streamToTopic[msg.StreamID()]
-		if !isMapped {
-			topicName = core.StreamRegistry.GetStreamName(msg.StreamID())
-		}
-		topic = prod.registerNewTopic(topicName, msg.StreamID())
-	} else {
-		prod.topicGuard.RUnlock()
-=======
-	topic, topicRegistered := prod.topic[msg.StreamID]
 	prod.topicGuard.RUnlock()
 
 	if !topicRegistered {
@@ -445,11 +385,10 @@
 		topicName, isMapped := prod.streamToTopic[msg.StreamID]
 		if !isMapped {
 			if topicName, wildcardSet = prod.streamToTopic[core.WildcardStreamID]; !wildcardSet {
-				topicName = core.StreamRegistry.GetStreamName(msg.StreamID)
+				topicName = core.StreamRegistry.GetStreamName(msg.StreamID())
 			}
 		}
-		topic = prod.registerNewTopic(topicName, msg.StreamID)
->>>>>>> 4f82a53a
+		topic = prod.registerNewTopic(topicName, msg.StreamID())
 	}
 
 	if isConnected, err := prod.isConnected(topic.name); !isConnected {
@@ -468,19 +407,15 @@
 	}
 
 	if prod.keyFormat != nil {
-<<<<<<< HEAD
-		keyMsg := *msg
-		prod.keyFormat.Format(&keyMsg)
-		kafkaMsg.Key = kafka.ByteEncoder(keyMsg.Data())
-=======
-		var key []byte
 		if prod.keyFirst {
-			key, _ = prod.keyFormat.Format(originalMsg)
+			keyMsg := originalMsg
+			prod.keyFormat.Format(&keyMsg)
+			kafkaMsg.Key = kafka.ByteEncoder(keyMsg.Data())
 		} else {
-			key, _ = prod.keyFormat.Format(msg)
-		}
-		kafkaMsg.Key = kafka.ByteEncoder(key)
->>>>>>> 4f82a53a
+			keyMsg := *msg
+			prod.keyFormat.Format(&keyMsg)
+			kafkaMsg.Key = kafka.ByteEncoder(keyMsg.Data())
+		}
 	}
 
 	// Sarama can block on single messages if all buffers are full.
@@ -589,7 +524,7 @@
 
 func (prod *Kafka) closeConnection() {
 	if prod.producer != nil {
-		prod.producer.Close()
+	prod.producer.Close()
 	}
 	if prod.client != nil {
 		prod.client.Close()
