--- conflicted
+++ resolved
@@ -120,8 +120,8 @@
 //
 // ElectTimeoutMs defines the number of milliseconds to wait for the cluster to
 // elect a new leader. Defaults to 250.
+//
 // GracePeriodMs defines the number of milliseconds to wait for Sarama to
-//
 // accept a single message. After this period a message is dropped.
 // By default this is set to 10ms.
 //
@@ -178,12 +178,7 @@
 
 	prod.servers = conf.GetStringArray("Servers", []string{"localhost:9092"})
 	prod.clientID = conf.GetString("ClientId", "gollum")
-<<<<<<< HEAD
-	prod.gracePeriod = time.Duration(conf.GetInt("GracePeriodMs", 5)) * time.Millisecond
-=======
-	prod.lastMetricUpdate = time.Now()
 	prod.gracePeriod = time.Duration(conf.GetInt("GracePeriodMs", 10)) * time.Millisecond
->>>>>>> 5766212d
 	prod.topicGuard = new(sync.RWMutex)
 	prod.topic = conf.GetStreamMap("Topic", "")
 
