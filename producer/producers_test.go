--- conflicted
+++ resolved
@@ -39,13 +39,8 @@
 	}
 
 	for _, name := range producers {
-<<<<<<< HEAD
-		conf := core.NewPluginConfig("", name)
+		conf := core.NewPluginConfig(RandString(6), name)
 		_, err := core.NewPluginWithConfig(conf)
-=======
-		conf := core.NewPluginConfig(RandString(6), name)
-		_, err := core.NewPlugin(conf)
->>>>>>> 186a3466
 		if err != nil {
 			t.Errorf("Failed to create producer %s: %s", name, err.Error())
 		}
