--- conflicted
+++ resolved
@@ -333,11 +333,7 @@
 		return buffer, filename, err
 	}
 
-<<<<<<< HEAD
 	return newS3ByteBuffer(prod.Log.NewSubScope("byteBuffer")), "", nil
-=======
-	return newS3ByteBuffer(), "", nil
->>>>>>> ccef5d39
 }
 
 func (prod *S3) bufferMessage(msg *core.Message) {
@@ -404,15 +400,9 @@
 		if err != nil {
 			return err
 		}
-<<<<<<< HEAD
 		prefix := core.NewMessage(nil, data, uint64(0), core.InvalidStreamID)
 		prod.pathFormat.Modulate(prefix)
 		key += prefix.String()
-=======
-		msg := core.NewMessage(nil, data, uint64(0))
-		byteKey, _ := prod.pathFormat.Format(msg)
-		key += string(byteKey)
->>>>>>> ccef5d39
 	} else {
 		hash, err := object.buffer.Sha1()
 		if err != nil {
@@ -436,11 +426,7 @@
 	_, err := prod.client.PutObject(params)
 	atomic.AddInt64(prod.counters[object.S3Path], int64(1))
 	if err != nil {
-<<<<<<< HEAD
 		prod.Log.Error.Print("S3.upload() PutObject ", bucket+key, " error:", err)
-=======
-		Log.Error.Print("S3.upload() PutObject ", bucket+key, " error:", err)
->>>>>>> ccef5d39
 		return err
 	}
 
@@ -484,8 +470,8 @@
 			return err
 		}
 
-		object.buffer.CloseAndDelete()
-		delete(prod.objects, s3Path)
+			object.buffer.CloseAndDelete()
+			delete(prod.objects, s3Path)
 	}
 	return nil
 }
@@ -537,13 +523,8 @@
 	return nil
 }
 
-<<<<<<< HEAD
 func (prod *S3) transformMessages(messages []*core.Message) {
-	bufferedMessages := make([]*core.Message, 0)
-=======
-func (prod *S3) transformMessages(messages []core.Message) {
-	bufferedMessages := []core.Message{}
->>>>>>> ccef5d39
+	bufferedMessages := []*core.Message{}
 	// Format and sort
 	for _, msg := range messages {
 		originalMsg := msg.Clone()
