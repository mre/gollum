// Copyright 2015-2017 trivago GmbH
//
// Licensed under the Apache License, Version 2.0 (the "License");
// you may not use this file except in compliance with the License.
// You may obtain a copy of the License at
//
//     http://www.apache.org/licenses/LICENSE-2.0
//
// Unless required by applicable law or agreed to in writing, software
// distributed under the License is distributed on an "AS IS" BASIS,
// WITHOUT WARRANTIES OR CONDITIONS OF ANY KIND, either express or implied.
// See the License for the specific language governing permissions and
// limitations under the License.

package producer

import (
	"github.com/quipo/statsd"
	"github.com/trivago/gollum/core"
	"strconv"
	"sync"
	"time"
)

// Statsd producer plugin
// This producer sends increment events to a statsd server.
// Configuration example
//
//  - "producer.Statsd":
//    BatchMaxMessages: 500
//    BatchTimeoutSec: 10
//    Prefix: "gollum."
//    Server: "localhost:8125"
//    UseMessage: false
//    StreamMapping:
//      "*" : "default"
//
// BatchMaxMessages defines the maximum number of messages to send per
// batch. By default this is set to 500.
//
// BatchTimeoutSec defines the number of seconds after which a batch is
// flushed automatically. By default this is set to 10.
//
// Prefix defines the prefix for stats metric names. By default this
// is set to "gollum.".
//
// Server defines the server and port to send statsd metrics to. By default
// this is set to "localhost:8125".
//
// UseMessage defines whether to cast the message to string and increment
// the metric by that value. If this is set to true and the message fails
// to cast to an integer, then the message with be ignored. If this is set
// to false then each message will increment by 1. By default this is set
// to false.
//
// StreamMapping defines a translation from gollum stream to statsd metric
// name. If no mapping is given the gollum stream name is used as the
// metric name.
type Statsd struct {
<<<<<<< HEAD
	core.BufferedProducer
=======
	core.ProducerBase
>>>>>>> ccef5d39
	streamMap      map[core.MessageStreamID]string
	client         *statsd.StatsdClient
	batch          core.MessageBatch
	flushFrequency time.Duration
	useMessage     bool
}

func init() {
	core.TypeRegistry.Register(Statsd{})
}

// Configure initializes this producer with values from a plugin config.
func (prod *Statsd) Configure(conf core.PluginConfigReader) error {
	prod.BufferedProducer.Configure(conf)
	prod.SetStopCallback(prod.close)

	prod.streamMap = conf.GetStreamMap("StreamMapping", "")
	prod.batch = core.NewMessageBatch(conf.GetInt("BatchMaxMessages", 500))
	prod.flushFrequency = time.Duration(conf.GetInt("BatchTimeoutSec", 10)) * time.Second
	prod.useMessage = conf.GetBool("UseMessage", false)

	server := conf.GetString("Server", "localhost:8125")
	prefix := conf.GetString("Prefix", "gollum.")
	prod.client = statsd.NewStatsdClient(server, prefix)
	conf.Errors.Push(prod.client.CreateSocket())

	return conf.Errors.OrNil()
}

func (prod *Statsd) bufferMessage(msg *core.Message) {
	prod.batch.AppendOrFlush(msg, prod.sendBatch, prod.IsActiveOrStopping, prod.Drop)
}

func (prod *Statsd) sendBatchOnTimeOut() {
	// Flush if necessary
	if prod.batch.ReachedTimeThreshold(prod.flushFrequency) || prod.batch.ReachedSizeThreshold(prod.batch.Len()/2) {
		prod.sendBatch()
	}
}

func (prod *Statsd) sendBatch() {
	prod.batch.Flush(prod.transformMessages)
}

func (prod *Statsd) dropMessages(messages []*core.Message) {
	for _, msg := range messages {
		prod.Drop(msg)
	}
}

func (prod *Statsd) transformMessages(messages []*core.Message) {
	metricValues := make(map[string]int64)

	// Format and sort
	for _, msg := range messages {
		msgCopy := msg.Clone()
		prod.Modulate(msgCopy)

		// Select the correct statsd metric
		metricName, streamMapped := prod.streamMap[msgCopy.StreamID()]
		if !streamMapped {
			metricName, streamMapped = prod.streamMap[core.WildcardStreamID]
			if !streamMapped {
				metricName = core.StreamRegistry.GetStreamName(msgCopy.StreamID())
				prod.streamMap[msgCopy.StreamID()] = metricName
			}
		}

		_, metricMapped := metricValues[metricName]
		if !metricMapped {
			metricValues[metricName] = int64(0)
		}

		if prod.useMessage {
			// case msgData to int
			if val, err := strconv.ParseInt(msgCopy.String(), 10, 64); err == nil {
				metricValues[metricName] += val
			} else {
				prod.Log.Warning.Print("message was skipped")
			}
		} else {
			metricValues[metricName] += int64(1)
		}
	}

	// Send to Statsd
	for metric, val := range metricValues {
		prod.client.Incr(metric, val)
	}
}

func (prod *Statsd) close() {
	defer prod.WorkerDone()
	prod.CloseMessageChannel(prod.bufferMessage)
	prod.batch.Close(prod.transformMessages, prod.GetShutdownTimeout())
	prod.client.Close()
}

// Produce writes to stdout or stderr.
func (prod *Statsd) Produce(workers *sync.WaitGroup) {
	prod.AddMainWorker(workers)
	prod.TickerMessageControlLoop(prod.bufferMessage, prod.flushFrequency, prod.sendBatchOnTimeOut)
}<|MERGE_RESOLUTION|>--- conflicted
+++ resolved
@@ -57,11 +57,7 @@
 // name. If no mapping is given the gollum stream name is used as the
 // metric name.
 type Statsd struct {
-<<<<<<< HEAD
 	core.BufferedProducer
-=======
-	core.ProducerBase
->>>>>>> ccef5d39
 	streamMap      map[core.MessageStreamID]string
 	client         *statsd.StatsdClient
 	batch          core.MessageBatch
