// Copyright 2015-2016 trivago GmbH
//
// Licensed under the Apache License, Version 2.0 (the "License");
// you may not use this file except in compliance with the License.
// You may obtain a copy of the License at
//
//     http://www.apache.org/licenses/LICENSE-2.0
//
// Unless required by applicable law or agreed to in writing, software
// distributed under the License is distributed on an "AS IS" BASIS,
// WITHOUT WARRANTIES OR CONDITIONS OF ANY KIND, either express or implied.
// See the License for the specific language governing permissions and
// limitations under the License.

package producer

import (
	"github.com/artyom/fb303"
	"github.com/artyom/scribe"
	"github.com/artyom/thrift"
	"github.com/trivago/gollum/core"
	"github.com/trivago/tgo"
	"github.com/trivago/tgo/tmath"
	"sync"
	"time"
)

// Scribe producer plugin
// The scribe producer allows sending messages to Facebook's scribe.
// This producer uses a fuse breaker if the connection to the scribe server is
// lost.
// Configuration example
//
//  - "producer.Scribe":
//    Address: "localhost:1463"
//    ConnectionBufferSizeKB: 1024
//    BatchMaxCount: 8192
//    BatchFlushCount: 4096
//    BatchTimeoutSec: 5
//	  HeartBeatIntervalSec: 5
//    Category:
//      "console" : "console"
//      "_GOLLUM_"  : "_GOLLUM_"
//
// Address defines the host and port to connect to.
// By default this is set to "localhost:1463".
//
// ConnectionBufferSizeKB sets the connection buffer size in KB. By default this
// is set to 1024, i.e. 1 MB buffer.
//
// BatchMaxCount defines the maximum number of messages that can be buffered
// before a flush is mandatory. If the buffer is full and a flush is still
// underway or cannot be triggered out of other reasons, the producer will
// block. By default this is set to 8192.
//
// BatchFlushCount defines the number of messages to be buffered before they are
// written to disk. This setting is clamped to BatchMaxCount.
// By default this is set to BatchMaxCount / 2.
//
// BatchTimeoutSec defines the maximum number of seconds to wait after the last
// message arrived before a batch is flushed automatically. By default this is
// set to 5. This also defines the maximum time allowed for messages to be
// sent to the server.
//
// HeartBeatIntervalSec defines the interval used to query scribe for status
// updates. By default this is set to 5sec.
//
// Category maps a stream to a specific scribe category. You can define the
// wildcard stream (*) here, too. When set, all streams that do not have a
// specific mapping will go to this category (including _GOLLUM_).
// If no category mappings are set the stream name is used.
type Scribe struct {
	core.ProducerBase
<<<<<<< HEAD
	scribe          *scribe.ScribeClient
	transport       *thrift.TFramedTransport
	socket          *thrift.TSocket
	category        map[core.MessageStreamID]string
	batch           core.MessageBatch
	batchTimeout    time.Duration
	batchMaxCount   int
	batchFlushCount int
	bufferSizeByte  int
	windowSize      int
=======
	scribe            *scribe.ScribeClient
	transport         *thrift.TFramedTransport
	socket            *thrift.TSocket
	category          map[core.MessageStreamID]string
	batch             core.MessageBatch
	batchTimeout      time.Duration
	lastHeartBeat     time.Time
	heartBeatInterval time.Duration
	batchMaxCount     int
	batchFlushCount   int
	bufferSizeByte    int
	windowSize        int
	counters          map[string]*int64
	lastMetricUpdate  time.Time
>>>>>>> 5766212d
}

const (
	scribeMetricMessages    = "Scribe:Messages-"
	scribeMetricMessagesSec = "Scribe:MessagesSec-"
	scribeMetricWindowSize  = "Scribe:WindowSize"
	scribeMaxRetries        = 30
	scribeMaxSleepTimeMs    = 3000
)

func init() {
	core.TypeRegistry.Register(Scribe{})
}

// Configure initializes this producer with values from a plugin config.
func (prod *Scribe) Configure(conf core.PluginConfigReader) error {
	prod.ProducerBase.Configure(conf)

	prod.SetStopCallback(prod.close)
	host := conf.GetString("Address", "localhost:1463")

	prod.batchMaxCount = conf.GetInt("BatchMaxCount", 8192)
	prod.windowSize = prod.batchMaxCount
	prod.batchFlushCount = conf.GetInt("BatchFlushCount", prod.batchMaxCount/2)
	prod.batchFlushCount = tmath.MinI(prod.batchFlushCount, prod.batchMaxCount)
	prod.batchTimeout = time.Duration(conf.GetInt("BatchTimeoutSec", 5)) * time.Second
	prod.batch = core.NewMessageBatch(prod.batchMaxCount)
	prod.heartBeatInterval = time.Duration(conf.GetInt("HeartBeatIntervalSec", 5)) * time.Second

	prod.bufferSizeByte = conf.GetInt("ConnectionBufferSizeKB", 1<<10) << 10 // 1 MB
	prod.category = conf.GetStreamMap("Category", "")

	// Initialize scribe connection

<<<<<<< HEAD
	var err error
	prod.socket, err = thrift.NewTSocket(host)
	conf.Errors.Push(err)
=======
	prod.socket, err = thrift.NewTSocketTimeout(host, prod.batchTimeout)
	if err != nil {
		Log.Error.Print("Scribe socket error:", err)
		return err
	}
>>>>>>> 5766212d

	prod.transport = thrift.NewTFramedTransport(prod.socket)
	binProtocol := thrift.NewTBinaryProtocol(prod.transport, false, false)
	prod.scribe = scribe.NewScribeClientProtocol(prod.transport, binProtocol, binProtocol)

	tgo.Metric.New(scribeMetricWindowSize)
	tgo.Metric.SetI(scribeMetricWindowSize, prod.windowSize)

	for _, category := range prod.category {
		metricName := scribeMetricMessages + category
		tgo.Metric.New(metricName)
		tgo.Metric.NewRate(metricName, scribeMetricMessagesSec+category, time.Second, 10, 3, true)
	}

	prod.SetCheckFuseCallback(prod.tryOpenConnection)
	return conf.Errors.OrNil()
}

func (prod *Scribe) bufferMessage(msg *core.Message) {
	prod.batch.AppendOrFlush(msg, prod.sendBatch, prod.IsActiveOrStopping, prod.Drop)
}

func (prod *Scribe) sendBatchOnTimeOut() {
	// Flush if necessary
	if prod.batch.ReachedTimeThreshold(prod.batchTimeout) || prod.batch.ReachedSizeThreshold(prod.batchFlushCount) {
		prod.sendBatch()
	}
}

func (prod *Scribe) tryOpenConnection() bool {
	if !prod.transport.IsOpen() {
		if err := prod.transport.Open(); err != nil {
			Log.Error.Print("Scribe connection error:", err)
			return false // ### return, cannot connect ###
		}

		prod.socket.Conn().(bufferedConn).SetWriteBuffer(prod.bufferSizeByte)
		prod.Control() <- core.PluginControlFuseActive
		prod.lastHeartBeat = time.Now().Add(prod.heartBeatInterval)
		Log.Note.Print("Scribe connection opened")
	}

<<<<<<< HEAD
	err := prod.transport.Open()
	if err != nil {
		prod.Log.Error.Print("Scribe connection error:", err)
		return false
=======
	if time.Since(prod.lastHeartBeat) < prod.heartBeatInterval {
		return true // ### return, assume alive ###
	}

	// Check status only when not sending, otherwise scribe gets confused
	prod.lastHeartBeat = time.Now()
	prod.batch.WaitForFlush(0)

	if status, err := prod.scribe.GetStatus(); err != nil {
		Log.Error.Print("Scribe status error:", err)
	} else {
		switch status {
		case fb303.FbStatus_DEAD:
			Log.Warning.Print("Scribe status reported as dead.")
		case fb303.FbStatus_STOPPING:
			Log.Warning.Print("Scribe status reported as stopping.")
		case fb303.FbStatus_STOPPED:
			Log.Warning.Print("Scribe status reported as stopped.")
		default:
			return true // ### return, all is well ###
		}
>>>>>>> 5766212d
	}

	prod.Control() <- core.PluginControlFuseBurn
	prod.transport.Close()
	return false
}

func (prod *Scribe) sendBatch() {
	if prod.tryOpenConnection() {
		prod.batch.Flush(prod.transformMessages)
	} else if prod.IsStopping() {
		prod.batch.Flush(prod.dropMessages)
	}
}

func (prod *Scribe) dropMessages(messages []*core.Message) {
	for _, msg := range messages {
		prod.Drop(msg)
	}
}

func (prod *Scribe) transformMessages(messages []*core.Message) {
	logBuffer := make([]*scribe.LogEntry, len(messages))

	// Convert messages to scribe log format
	for idx, msg := range messages {
<<<<<<< HEAD
		currentMsg := *msg
		prod.Format(&currentMsg)

		category, exists := prod.category[currentMsg.StreamID]
		if !exists {
			if category, exists = prod.category[core.WildcardStreamID]; !exists {
				category = core.StreamRegistry.GetStreamName(currentMsg.StreamID)
			}
			metricName := scribeMetricMessages + category
			tgo.Metric.New(metricName)
			tgo.Metric.NewRate(metricName, scribeMetricMessagesSec+category, time.Second, 10, 3, true)
			prod.category[currentMsg.StreamID] = category
=======
		data, streamID := prod.Format(msg)

		category, exists := prod.category[streamID]
		if !exists {
			if category, exists = prod.category[core.WildcardStreamID]; !exists {
				category = core.StreamRegistry.GetStreamName(streamID)
			}
			shared.Metric.New(scribeMetricMessages + category)
			shared.Metric.New(scribeMetricMessagesSec + category)
			prod.counters[category] = new(int64)
			prod.category[streamID] = category
>>>>>>> 5766212d
		}

		logBuffer[idx] = &scribe.LogEntry{
			Category: category,
<<<<<<< HEAD
			Message:  string(currentMsg.Data),
=======
			Message:  string(data),
>>>>>>> 5766212d
		}

		tgo.Metric.Inc(scribeMetricMessages + category)
	}

	// Try to send the whole batch.
	// If this fails, reduce the number of items send until sending succeeds.
	idxStart := 0
	for retryCount := 0; retryCount < scribeMaxRetries; retryCount++ {
		idxEnd := tmath.MinI(len(logBuffer), idxStart+prod.windowSize)
		resultCode, err := prod.scribe.Log(logBuffer[idxStart:idxEnd])

		if resultCode == scribe.ResultCode_OK {
			idxStart = idxEnd
			if idxStart < len(logBuffer) {
				retryCount = -1 // incremented to 0 after continue
				continue        // ### continue, data left to send ###
			}

			// Grow the window on success so we don't get stuck at 1
			if prod.windowSize < prod.batchMaxCount {
				prod.windowSize = shared.MinI(prod.windowSize*2, prod.batchMaxCount)
			}

			return // ### return, success ###
		}

		if err != nil || resultCode != scribe.ResultCode_TRY_LATER {
<<<<<<< HEAD
			prod.Log.Error.Printf("Scribe log error %d: %s", resultCode, err.Error())
=======
			Log.Error.Printf("Scribe log error %d: %s", resultCode, err.Error())

			prod.Control() <- core.PluginControlFuseBurn
>>>>>>> 5766212d
			prod.transport.Close() // reconnect

			prod.dropMessages(messages[idxStart:])
			return // ### return, failure ###
		}

		prod.windowSize = tmath.MaxI(1, prod.windowSize/2)
		tgo.Metric.SetI(scribeMetricWindowSize, prod.windowSize)

		time.Sleep(time.Duration(scribeMaxSleepTimeMs/scribeMaxRetries) * time.Millisecond)
	}

	prod.Log.Error.Printf("Scribe server seems to be busy")
	prod.dropMessages(messages[idxStart:])
}

func (prod *Scribe) close() {
	defer func() {
		prod.transport.Close()
		prod.WorkerDone()
	}()

	prod.CloseMessageChannel(prod.bufferMessage)
	prod.batch.Close(prod.transformMessages, prod.GetShutdownTimeout())

	if !prod.IsStopping() {
		prod.Control() <- core.PluginControlFuseBurn
	}
}

// Produce writes to a buffer that is sent to scribe.
func (prod *Scribe) Produce(workers *sync.WaitGroup) {
	prod.AddMainWorker(workers)
	prod.TickerMessageControlLoop(prod.bufferMessage, prod.batchTimeout, prod.sendBatchOnTimeOut)
}<|MERGE_RESOLUTION|>--- conflicted
+++ resolved
@@ -71,18 +71,6 @@
 // If no category mappings are set the stream name is used.
 type Scribe struct {
 	core.ProducerBase
-<<<<<<< HEAD
-	scribe          *scribe.ScribeClient
-	transport       *thrift.TFramedTransport
-	socket          *thrift.TSocket
-	category        map[core.MessageStreamID]string
-	batch           core.MessageBatch
-	batchTimeout    time.Duration
-	batchMaxCount   int
-	batchFlushCount int
-	bufferSizeByte  int
-	windowSize      int
-=======
 	scribe            *scribe.ScribeClient
 	transport         *thrift.TFramedTransport
 	socket            *thrift.TSocket
@@ -97,7 +85,6 @@
 	windowSize        int
 	counters          map[string]*int64
 	lastMetricUpdate  time.Time
->>>>>>> 5766212d
 }
 
 const (
@@ -132,17 +119,9 @@
 
 	// Initialize scribe connection
 
-<<<<<<< HEAD
 	var err error
-	prod.socket, err = thrift.NewTSocket(host)
+	prod.socket, err = thrift.NewTSocketTimeout(host, prod.batchTimeout)
 	conf.Errors.Push(err)
-=======
-	prod.socket, err = thrift.NewTSocketTimeout(host, prod.batchTimeout)
-	if err != nil {
-		Log.Error.Print("Scribe socket error:", err)
-		return err
-	}
->>>>>>> 5766212d
 
 	prod.transport = thrift.NewTFramedTransport(prod.socket)
 	binProtocol := thrift.NewTBinaryProtocol(prod.transport, false, false)
@@ -175,22 +154,16 @@
 func (prod *Scribe) tryOpenConnection() bool {
 	if !prod.transport.IsOpen() {
 		if err := prod.transport.Open(); err != nil {
-			Log.Error.Print("Scribe connection error:", err)
+			prod.Log.Error.Print("Scribe connection error:", err)
 			return false // ### return, cannot connect ###
 		}
 
 		prod.socket.Conn().(bufferedConn).SetWriteBuffer(prod.bufferSizeByte)
 		prod.Control() <- core.PluginControlFuseActive
 		prod.lastHeartBeat = time.Now().Add(prod.heartBeatInterval)
-		Log.Note.Print("Scribe connection opened")
-	}
-
-<<<<<<< HEAD
-	err := prod.transport.Open()
-	if err != nil {
-		prod.Log.Error.Print("Scribe connection error:", err)
-		return false
-=======
+		prod.Log.Note.Print("Scribe connection opened")
+	}
+
 	if time.Since(prod.lastHeartBeat) < prod.heartBeatInterval {
 		return true // ### return, assume alive ###
 	}
@@ -200,19 +173,18 @@
 	prod.batch.WaitForFlush(0)
 
 	if status, err := prod.scribe.GetStatus(); err != nil {
-		Log.Error.Print("Scribe status error:", err)
+		prod.Log.Error.Print("Scribe status error:", err)
 	} else {
 		switch status {
 		case fb303.FbStatus_DEAD:
-			Log.Warning.Print("Scribe status reported as dead.")
+			prod.Log.Warning.Print("Scribe status reported as dead.")
 		case fb303.FbStatus_STOPPING:
-			Log.Warning.Print("Scribe status reported as stopping.")
+			prod.Log.Warning.Print("Scribe status reported as stopping.")
 		case fb303.FbStatus_STOPPED:
-			Log.Warning.Print("Scribe status reported as stopped.")
+			prod.Log.Warning.Print("Scribe status reported as stopped.")
 		default:
 			return true // ### return, all is well ###
 		}
->>>>>>> 5766212d
 	}
 
 	prod.Control() <- core.PluginControlFuseBurn
@@ -239,7 +211,6 @@
 
 	// Convert messages to scribe log format
 	for idx, msg := range messages {
-<<<<<<< HEAD
 		currentMsg := *msg
 		prod.Format(&currentMsg)
 
@@ -252,28 +223,11 @@
 			tgo.Metric.New(metricName)
 			tgo.Metric.NewRate(metricName, scribeMetricMessagesSec+category, time.Second, 10, 3, true)
 			prod.category[currentMsg.StreamID] = category
-=======
-		data, streamID := prod.Format(msg)
-
-		category, exists := prod.category[streamID]
-		if !exists {
-			if category, exists = prod.category[core.WildcardStreamID]; !exists {
-				category = core.StreamRegistry.GetStreamName(streamID)
-			}
-			shared.Metric.New(scribeMetricMessages + category)
-			shared.Metric.New(scribeMetricMessagesSec + category)
-			prod.counters[category] = new(int64)
-			prod.category[streamID] = category
->>>>>>> 5766212d
 		}
 
 		logBuffer[idx] = &scribe.LogEntry{
 			Category: category,
-<<<<<<< HEAD
 			Message:  string(currentMsg.Data),
-=======
-			Message:  string(data),
->>>>>>> 5766212d
 		}
 
 		tgo.Metric.Inc(scribeMetricMessages + category)
@@ -295,20 +249,16 @@
 
 			// Grow the window on success so we don't get stuck at 1
 			if prod.windowSize < prod.batchMaxCount {
-				prod.windowSize = shared.MinI(prod.windowSize*2, prod.batchMaxCount)
+				prod.windowSize = tmath.MinI(prod.windowSize*2, prod.batchMaxCount)
 			}
 
 			return // ### return, success ###
 		}
 
 		if err != nil || resultCode != scribe.ResultCode_TRY_LATER {
-<<<<<<< HEAD
 			prod.Log.Error.Printf("Scribe log error %d: %s", resultCode, err.Error())
-=======
-			Log.Error.Printf("Scribe log error %d: %s", resultCode, err.Error())
 
 			prod.Control() <- core.PluginControlFuseBurn
->>>>>>> 5766212d
 			prod.transport.Close() // reconnect
 
 			prod.dropMessages(messages[idxStart:])
